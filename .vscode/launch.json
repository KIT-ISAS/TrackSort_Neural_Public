{
    // Use IntelliSense to learn about possible attributes.
    // Hover to view descriptions of existing attributes.
    // For more information, visit: https://go.microsoft.com/fwlink/?linkid=830387
    "version": "0.2.0",
    "configurations": [
        {
            "name": "Train Pepper Separation Prediction MLP",
            "type": "python",
            "request": "launch",
            "program": "main.py",
            "console": "integratedTerminal",
            "args": ["--separation_prediction", "True",
                    "--tracking", "False",
                    "--virtual_belt_edge_x_position", "800",
                    "--virtual_nozzle_array_x_position", "1550",
<<<<<<< HEAD
                    "--is_loaded", "True",
                    "--is_loaded_gating_network", "True",
                    "--config_path", "configs/pepper_me_pos_id_weighting.json",
                    "--dataset_dir=data/Pfeffer/trackSortResultPfeffer/*_trackHistory_NothingDeleted.csv",
                    "--result_path", "results/pepper_all/WITH6_mixture_of_experts_pos_id/",
=======
                    "--is_loaded", "False",
                    "--is_loaded_gating_network", "False",
                    "--config_path", "configs/pepper/train_pepper_mlp_sep.json",
                    "--dataset_dir=data/Pfeffer/trackSortResultPfeffer/*_trackHistory_NothingDeleted.csv",
                    "--result_path", "results/pepper_all/separation_prediction_default/",
                    "--separation_mlp_input_dim", "7",
                    "--time_normalization_constant", "15.71",
                    "--batch_size", "100",
                    "--num_train_epochs", "1000",
                    "--evaluate_every_n_epochs", "20",
                    "--lr_decay_after_epochs", "100",
                    "--lr_decay_factor", "0.71163",
>>>>>>> 40e8c537
                    "--evaluate_mlp_mask", "False",
                    "--execute_evaluation", "True",
                    "--execute_multi_target_tracking", "False"]
        },
        {
            "name": "Train Pepper Separation Prediction RNN",
            "type": "python",
            "request": "launch",
            "program": "main.py",
            "console": "integratedTerminal",
            "args": ["--separation_prediction", "True",
                    "--tracking", "False",
                    "--virtual_belt_edge_x_position", "800",
                    "--virtual_nozzle_array_x_position", "1550",
                    "--is_loaded", "False",
                    "--is_loaded_gating_network", "False",
                    "--config_path", "configs/pepper/train_pepper_rnn_hyb.json",
                    "--dataset_dir=data/Pfeffer/trackSortResultPfeffer/*_trackHistory_NothingDeleted.csv",
                    "--result_path", "results/pepper_all/separation_prediction_default/",
                    "--separation_mlp_input_dim", "7",
                    "--time_normalization_constant", "22",
                    "--batch_size", "64",
                    "--num_train_epochs", "400",
                    "--evaluate_every_n_epochs", "20",
                    "--lr_decay_after_epochs", "300",
                    "--lr_decay_factor", "0.5",
                    "--evaluate_mlp_mask", "False",
                    "--execute_evaluation", "False",
                    "--execute_multi_target_tracking", "False"]
        },
        {
            "name": "Test Pepper Separation Prediction all",
            "type": "python",
            "request": "launch",
            "program": "main.py",
            "console": "integratedTerminal",
            "args": ["--separation_prediction", "True",
                    "--tracking", "False",
                    "--virtual_belt_edge_x_position", "800",
                    "--virtual_nozzle_array_x_position", "1550",
                    "--is_loaded", "True",
                    "--is_loaded_gating_network", "False",
                    "--config_path", "configs/pepper/test_pepper_sep_selection_spatial.json",
                    "--dataset_dir=data/Pfeffer/trackSortResultPfeffer/*_trackHistory_NothingDeleted.csv",
                    "--result_path", "results/pepper_all/separation_prediction_selection_spatial/",
                    "--separation_mlp_input_dim", "7",
                    "--time_normalization_constant", "22",
                    "--batch_size", "64",
                    "--execute_evaluation", "True",
                    "--execute_multi_target_tracking", "False"]
        },
        {
            "name": "Test Spheres Separation Prediction all",
            "type": "python",
            "request": "launch",
            "program": "main.py",
            "console": "integratedTerminal",
            "args": ["--separation_prediction", "True",
                    "--tracking", "False",
                    "--virtual_belt_edge_x_position", "800",
                    "--virtual_nozzle_array_x_position", "1550",
                    "--is_loaded", "True",
                    "--is_loaded_gating_network", "False",
                    "--config_path", "configs/spheres/test_spheres_sep_all.json",
                    "--dataset_dir=data/Kugeln/trackSortResultKugeln/*_trackHistory_NothingDeleted.csv",
                    "--result_path", "results/spheres_all/separation_prediction_all/",
                    "--separation_mlp_input_dim", "7",
                    "--time_normalization_constant", "22",
                    "--batch_size", "64",
                    "--execute_evaluation", "True",
                    "--execute_multi_target_tracking", "False"]
        },
        {
            "name": "Test Wheat Separation Prediction all",
            "type": "python",
            "request": "launch",
            "program": "main.py",
            "console": "integratedTerminal",
            "args": ["--separation_prediction", "True",
                    "--tracking", "False",
                    "--virtual_belt_edge_x_position", "800",
                    "--virtual_nozzle_array_x_position", "1550",
                    "--is_loaded", "True",
                    "--is_loaded_gating_network", "False",
                    "--config_path", "configs/wheat/test_wheat_sep_all.json",
                    "--dataset_dir=data/Weizen/trackSortResultWeizen/*_trackHistory_NothingDeleted.csv",
                    "--result_path", "results/wheat_all/separation_prediction_all/",
                    "--separation_mlp_input_dim", "7",
                    "--time_normalization_constant", "22",
                    "--batch_size", "64",
                    "--execute_evaluation", "True",
                    "--execute_multi_target_tracking", "False"]
        },
        {
            "name": "Test Straight Separation Prediction kf",
            "type": "python",
            "request": "launch",
            "program": "main.py",
            "console": "integratedTerminal",
            "args": ["--separation_prediction", "True",
                    "--tracking", "False",
                    "--virtual_belt_edge_x_position", "800",
                    "--virtual_nozzle_array_x_position", "1550",
                    "--is_loaded", "True",
                    "--is_loaded_gating_network", "False",
                    "--config_path", "configs/kf_only.json",
                    "--dataset_dir=data/straight_test.csv",
                    "--result_path", "results/test_straight/",
                    "--separation_mlp_input_dim", "7",
                    "--time_normalization_constant", "1",
                    "--batch_size", "1",
                    "--execute_evaluation", "True",
                    "--execute_multi_target_tracking", "False"]
        },
        {
            "name": "Test DEM cuboids Separation Prediction kf",
            "type": "python",
            "request": "launch",
            "program": "main.py",
            "console": "integratedTerminal",
            "args": ["--separation_prediction", "True",
                    "--tracking", "False",
                    "--virtual_belt_edge_x_position", "0.55",
                    "--virtual_nozzle_array_x_position", "0.7",
                    "--is_loaded", "True",
                    "--is_loaded_gating_network", "False",
                    "--config_path", "configs/DEM_cuboids/test_cuboids_sep_kf.json",
                    "--dataset_dir=data/DEM_cuboids.csv",
                    "--dataset_type", "CsvDataset",
                    "--data_is_aligned", "False",
                    "--rotate_columns", "True",
                    "--normalization_constant", "1.0",
                    "--time_normalization_constant", "22",
                    "--additive_noise_stddev", "0.0",
                    "--result_path", "results/DEM_cuboids/separation_prediction_kf/",
                    "--separation_mlp_input_dim", "7",
                    "--batch_size", "64",
                    "--execute_evaluation", "True",
                    "--execute_multi_target_tracking", "False"]
        },
        {
            "name": "Train DEM cuboids Separation Prediction kf",
            "type": "python",
            "request": "launch",
            "program": "main.py",
            "console": "integratedTerminal",
            "args": ["--separation_prediction", "True",
                    "--tracking", "False",
                    "--virtual_belt_edge_x_position", "0.63",
                    "--virtual_nozzle_array_x_position", "0.78",
                    "--is_loaded", "False",
                    "--is_loaded_gating_network", "False",
                    "--config_path", "configs/DEM_cuboids/train_cuboids_sep_kf.json",
                    "--dataset_dir=data/DEM_Data/csv_converted/Cylinders_115_200Hz.csv",
                    "--dataset_type", "CsvDataset",
                    "--data_is_aligned", "False",
                    "--rotate_columns", "True",
                    "--normalization_constant", "1.0",
                    "--time_normalization_constant", "22",
                    "--additive_noise_stddev", "0.0",
                    "--result_path", "results/DEM_cuboids/separation_prediction_kf/",
                    "--separation_mlp_input_dim", "7",
                    "--batch_size", "64",
                    "--num_train_epochs", "1",
                    "--execute_evaluation", "True",
                    "--execute_multi_target_tracking", "False"]
        },
        {
            "name": "Evaluate DEM cuboids Separation Prediction DQ",
            "type": "python",
            "request": "launch",
            "program": "main.py",
            "console": "integratedTerminal",
            "args": ["--separation_prediction", "True",
                    "--tracking", "False",
                    "--virtual_belt_edge_x_position", "0.63",
                    "--virtual_nozzle_array_x_position", "0.78",
                    "--is_loaded", "False",
                    "--is_loaded_gating_network", "False",
                    "--config_path", "configs/DEM_cuboids/test_cuboids_sep_dq_eval.json",
                    "--dataset_dir=data/DEM_Data/csv_converted/Cuboids_15_100Hz.csv",
                    "--dataset_type", "CsvDataset",
                    "--data_is_aligned", "False",
                    "--rotate_columns", "True",
                    "--normalization_constant", "1.0",
                    "--time_normalization_constant", "1.0",
                    "--additive_noise_stddev", "0.0",
                    "--result_path", "results/DEM_cuboids/separation_prediction_CA_evaluation/",
                    "--separation_mlp_input_dim", "7",
                    "--batch_size", "64",
                    "--num_train_epochs", "1",
                    "--execute_evaluation", "True",
                    "--execute_multi_target_tracking", "False"]
        },
        {
            "name": "Train cuboids MLP",
            "type": "python",
            "request": "launch",
            "program": "main.py",
            "console": "integratedTerminal",
            "args": ["--is_loaded", "False",
                    "--config_path", "configs/DEM_cuboids/train_cuboids_mlp.json",
                    "--dataset_dir=data/DEM_cuboids.csv",
                    "--dataset_type", "CsvDataset",
                    "--data_is_aligned", "False",
                    "--rotate_columns", "True",
                    "--num_train_epochs", "3000",
                    "--batch_size", "64",
                    "--evaluate_every_n_epochs", "20",
                    "--lr_decay_after_epochs", "300",
                    "--lr_decay_factor", "0.5",
                    "--execute_evaluation", "False",
                    "--execute_multi_target_tracking", "False",
                    "--result_path", "results/DEM_cuboids/MLP/",
                    "--normalization_constant", "1.0",
                    "--additive_noise_stddev", "1.12e-4"]
        },
        {
            "name": "Test DEM spheres SE",
            "type": "python",
            "request": "launch",
            "program": "main.py",
            "console": "integratedTerminal",
            "args": ["--is_loaded", "True",
                    "--is_loaded_gating_network", "True",
                    "--config_path", "configs/DEM_spheres/test_spheres_se.json",
                    "--dataset_dir=data/DEM_spheres.csv",
                    "--dataset_type", "CsvDataset",
                    "--data_is_aligned", "False",
                    "--rotate_columns", "True",
                    "--batch_size", "64",
                    "--execute_evaluation", "False",
                    "--execute_multi_target_tracking", "True",
                    "--result_path", "results/DEM_spheres/se_weighting/",
                    "--normalization_constant", "1.0",
                    "--additive_noise_stddev", "1.12e-4"]
        },
        {
            "name": "Training pepper RNN",
            "type": "python",
            "request": "launch",
            "program": "main.py",
            "console": "integratedTerminal",
            "args": ["--is_loaded", "False",
<<<<<<< HEAD
                    "--config_path", "configs/train_pepper_rnn.json",
=======
                    "--config_path", "configs/pepper/train_pepper_rnn.json",
>>>>>>> 40e8c537
                    "--dataset_dir=data/Pfeffer/trackSortResultPfeffer/*_trackHistory_NothingDeleted.csv",
                    "--num_train_epochs", "400",
                    "--evaluate_every_n_epochs", "5",
                    "--improvement_break_condition", "0.001",
                    "--lr_decay_after_epochs", "100",
                    "--lr_decay_factor", "0.1",
                    "--execute_evaluation", "False",
                    "--execute_multi_target_tracking", "False"]
        },
        {
            "name": "Training pepper MLP",
            "type": "python",
            "request": "launch",
            "program": "main.py",
            "console": "integratedTerminal",
            "args": ["--is_loaded", "False",
                    "--config_path", "configs/train_pepper_mlp.json",
                    "--dataset_dir=data/Pfeffer/trackSortResultPfeffer/*_trackHistory_NothingDeleted.csv",
                    "--num_train_epochs", "3000",
                    "--batch_size", "64",
                    "--evaluate_every_n_epochs", "20",
                    "--lr_decay_after_epochs", "150",
                    "--lr_decay_factor", "0.5",
                    "--execute_evaluation", "False",
                    "--execute_multi_target_tracking", "False"]
        },
        {
            "name": "Test pepper SMAPE weighting",
            "type": "python",
            "request": "launch",
            "program": "main.py",
            "console": "integratedTerminal",
            "args": ["--is_loaded", "True",
                    "--is_loaded_gating_network", "True",
                    "--config_path", "configs/pepper_smape_weighting.json",
                    "--dataset_dir=data/Pfeffer/trackSortResultPfeffer/*_trackHistory_NothingDeleted.csv",
                    "--result_path", "results/pepper_all/smape_gating/",
                    "--evaluate_mlp_mask", "False",
                    "--execute_evaluation", "True",
                    "--execute_multi_target_tracking", "False"]
        },
        {
            "name": "Test pepper ME pos",
            "type": "python",
            "request": "launch",
            "program": "main.py",
            "console": "integratedTerminal",
            "args": ["--is_loaded", "True",
                    "--is_loaded_gating_network", "True",
                    "--config_path", "configs/pepper_me_pos_weighting.json",
                    "--dataset_dir=data/Pfeffer/trackSortResultPfeffer/*_trackHistory_NothingDeleted.csv",
                    "--result_path", "results/pepper_all/mixture_of_experts_pos/",
                    "--evaluate_mlp_mask", "False",
                    "--execute_evaluation", "True",
                    "--execute_multi_target_tracking", "False"]
        },
        {
            "name": "Test pepper ME pos id err",
            "type": "python",
            "request": "launch",
            "program": "main.py",
            "console": "integratedTerminal",
            "args": ["--is_loaded", "True",
                    "--is_loaded_gating_network", "True",
                    "--config_path", "configs/pepper_me_pos_id_err_weighting.json",
                    "--dataset_dir=data/Pfeffer/trackSortResultPfeffer/*_trackHistory_NothingDeleted.csv",
                    "--result_path", "results/pepper_all/mixture_of_experts_pos_id_err/",
                    "--evaluate_mlp_mask", "False",
                    "--execute_evaluation", "True",
                    "--execute_multi_target_tracking", "False"]
        },
        {
            "name": "Test pepper ME pos id",
            "type": "python",
            "request": "launch",
            "program": "main.py",
            "console": "integratedTerminal",
            "args": ["--is_loaded", "True",
                    "--is_loaded_gating_network", "True",
                    "--config_path", "configs/pepper_me_pos_id_weighting.json",
                    "--dataset_dir=data/Pfeffer/trackSortResultPfeffer/*_trackHistory_NothingDeleted.csv",
                    "--result_path", "results/pepper_all/WITH6_mixture_of_experts_pos_id/",
                    "--evaluate_mlp_mask", "False",
                    "--execute_evaluation", "False",
                    "--execute_multi_target_tracking", "True"]
        },
        {
            "name": "Test kf only",
            "type": "python",
            "request": "launch",
            "program": "main.py",
            "console": "integratedTerminal",
            "args": ["--is_loaded", "True",
                    "--is_loaded_gating_network", "True",
                    "--config_path", "configs/kf_only.json",
                    "--dataset_dir=data/Pfeffer/trackSortResultPfeffer/001_trackHistory_NothingDeleted.csv",
                    "--result_path", "results/pepper_all/pepper_kf_only/",
                    "--evaluate_mlp_mask", "False",
                    "--execute_evaluation", "False",
                    "--execute_multi_target_tracking", "True"]
        },
        {
            "name": "Test pepper ME pos id err all kf",
            "type": "python",
            "request": "launch",
            "program": "main.py",
            "console": "integratedTerminal",
            "args": ["--is_loaded", "True",
                    "--is_loaded_gating_network", "False",
                    "--config_path", "configs/pepper_me_pos_id_err_weighting_all_kf.json",
                    "--dataset_dir=data/Pfeffer/trackSortResultPfeffer/*_trackHistory_NothingDeleted.csv",
                    "--result_path", "results/pepper_all/mixture_of_experts_all_kf_pos_id_err/",
                    "--evaluate_mlp_mask", "False",
                    "--execute_evaluation", "True",
                    "--execute_multi_target_tracking", "False"]
        },
        {
            "name": "Testing pepper",
            "type": "python",
            "request": "launch",
            "program": "main.py",
            "console": "integratedTerminal",
            "args": ["--is_loaded", "True",
                    "--config_path", "configs/test_pepper_all.json",
                    "--dataset_dir=data/Pfeffer/trackSortResultPfeffer/*_trackHistory_NothingDeleted.csv",
                    "--result_path", "results/pepper_all/",
                    "--execute_evaluation", "False",
                    "--execute_multi_target_tracking", "True",
                    "--visualize_multi_target_tracking", "True",
                    "--evaluate_mlp_mask", "False",
                    "--no_show", "True"]
        },
        {
            "name": "Kalman Hyperparameter Test",
            "type": "python",
            "request": "launch",
            "program": "main.py",
            "console": "integratedTerminal",
<<<<<<< HEAD
            "args": ["--dataset_dir=data/Pfeffer/trackSortResultPfeffer/*_trackHistory_NothingDeleted.csv",
                     "--dataset_type", "CsvDataset",
                     "--normalization_constant", "1"]
=======
            "args": ["--dataset_dir=data/Zylinder/trackSortResultZylinder/001_trackHistory_NothingDeleted.csv",
                     "--dataset_type", "CsvDataset"]
>>>>>>> 40e8c537
        },
        {
            "name": "Plot activation",
            "type": "python",
            "request": "launch",
            "program": "plot_functions/activation_functions.py",
            "console": "integratedTerminal",
            "args": []
        },
        {
            "name": "Plot learning rate",
            "type": "python",
            "request": "launch",
            "program": "plot_functions/learning_rate.py",
            "console": "integratedTerminal",
            "args": []
        }
    ]
}<|MERGE_RESOLUTION|>--- conflicted
+++ resolved
@@ -14,13 +14,6 @@
                     "--tracking", "False",
                     "--virtual_belt_edge_x_position", "800",
                     "--virtual_nozzle_array_x_position", "1550",
-<<<<<<< HEAD
-                    "--is_loaded", "True",
-                    "--is_loaded_gating_network", "True",
-                    "--config_path", "configs/pepper_me_pos_id_weighting.json",
-                    "--dataset_dir=data/Pfeffer/trackSortResultPfeffer/*_trackHistory_NothingDeleted.csv",
-                    "--result_path", "results/pepper_all/WITH6_mixture_of_experts_pos_id/",
-=======
                     "--is_loaded", "False",
                     "--is_loaded_gating_network", "False",
                     "--config_path", "configs/pepper/train_pepper_mlp_sep.json",
@@ -33,7 +26,6 @@
                     "--evaluate_every_n_epochs", "20",
                     "--lr_decay_after_epochs", "100",
                     "--lr_decay_factor", "0.71163",
->>>>>>> 40e8c537
                     "--evaluate_mlp_mask", "False",
                     "--execute_evaluation", "True",
                     "--execute_multi_target_tracking", "False"]
@@ -278,11 +270,7 @@
             "program": "main.py",
             "console": "integratedTerminal",
             "args": ["--is_loaded", "False",
-<<<<<<< HEAD
-                    "--config_path", "configs/train_pepper_rnn.json",
-=======
                     "--config_path", "configs/pepper/train_pepper_rnn.json",
->>>>>>> 40e8c537
                     "--dataset_dir=data/Pfeffer/trackSortResultPfeffer/*_trackHistory_NothingDeleted.csv",
                     "--num_train_epochs", "400",
                     "--evaluate_every_n_epochs", "5",
@@ -421,14 +409,8 @@
             "request": "launch",
             "program": "main.py",
             "console": "integratedTerminal",
-<<<<<<< HEAD
-            "args": ["--dataset_dir=data/Pfeffer/trackSortResultPfeffer/*_trackHistory_NothingDeleted.csv",
-                     "--dataset_type", "CsvDataset",
-                     "--normalization_constant", "1"]
-=======
             "args": ["--dataset_dir=data/Zylinder/trackSortResultZylinder/001_trackHistory_NothingDeleted.csv",
                      "--dataset_type", "CsvDataset"]
->>>>>>> 40e8c537
         },
         {
             "name": "Plot activation",
