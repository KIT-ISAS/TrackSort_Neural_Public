--- conflicted
+++ resolved
@@ -5,7 +5,6 @@
 import json
 import datetime
 import logging
-import numpy as np
 
 import tensorflow as tf
 import numpy as np
@@ -221,8 +220,8 @@
     else:
         logging.info('test robustness against noise!')
         now = datetime.datetime.now()
-        global_config['experiment_series'] = 'noise_robustness_' + now.strftime("%Y_%m_%d__%H_%M_%S")
-        os.makedirs('experiments/' + global_config['experiment_series'])
+        experiment_series = 'noise_robustness_' + now.strftime("%Y_%m_%d__%H_%M_%S")
+        global_config['experiment_series'] = experiment_series
         result_list = []
         for noise in [0.0, 0.0003, 0.0005, 0.0008, 0.001]:
             worked = False
@@ -237,18 +236,10 @@
                 except ValueError as value_error:
                     logging.warning(str(value_error))
         logging.debug(str(result_list))
-<<<<<<< HEAD
 
         A = np.array(result_list)
         np.savetxt(os.path.join("results", experiment_series, "noise_robustness.csv"), A)
 
-=======
-        try:
-            A = np.array(result_list)
-            np.savetxt("experiments/" + global_config['experiment_series'] + "/noise_robustness.csv", A)
-        except Exception:
-            pass
->>>>>>> b345b054
         logging.info('robustness test finished!')
         code.interact(local=dict(globals(), **locals()))
 
@@ -311,19 +302,11 @@
             best_candidate = candidate
     global_config['positional_probabilities'] = best_candidate
 
-<<<<<<< HEAD
     # try:
     #     A = np.array(result_list)
     #     numpy.savetxt("experiments/" + global_config['experiment_series'] + "/hyperparameter_search.csv", A)
     # except Exception:
     #     pass
-=======
-    try:
-        A = np.array(candidate_scores)
-        np.savetxt("experiments/" + global_config['experiment_series'] + "/hyperparameter_search.csv", A)
-    except Exception:
-        pass
->>>>>>> b345b054
 
 logging.info('data association finished!')
 code.interact(local=dict(globals(), **locals()))