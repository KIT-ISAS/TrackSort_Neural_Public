"""Model Manager.

Todo:
    * Add train and test method
    * Convert np representation to tensor representation for mixture of experts
"""

import logging
import tensorflow as tf
import numpy as np
import code  # code.interact(local=dict(globals(), **locals()))
import time
import datetime
import os
import pickle

from tensorflow.keras import backend as K

from expert_manager import Expert_Manager
from expert import Expert_Type
from weighting_function import *
from ensemble import *
from ensemble_separation import *
from mixture_of_experts import *
from mixture_of_experts_separation import *
from evaluation_functions import *

#tf.keras.backend.set_floatx('float64')


class ModelManager(object):
    """The model manager handles all models for single target tracking.

    Handles the experts, the gating network and the weighting of experts.
    Provides train and test methods.
    Handles inputs for experts for tracking of multiple single particles (No data association is done here).

    Attributes:
        expert_manager:     Object handling all experts (creation, states, prediction, ...)
        gating_network:     Object creating the weights for each expert
        current_ids (list):     Stores a global track id for each entry in the batches
                                    current_ids[batch_nr, idx] = global_track_id
        current_inputs (dict):  Stores the next inputs (measurements) for each track id.
                                    Maps the input to a global track id.
                                    current_ids[global_track_id] = [x_in, y_in]
        current_is_alive (dict): Stores if a track is alive.
                                    Maps the alive status to a global track id.
                                    current_is_alive[global_track_id] = [True or False]
        current_meas_counter (dict): Stores the counter of measurements in a track.
                                        Maps the measurement counter to a global track id.
                                        current_meas_counter[global_track_id] = int
        current_batches (dict): Maps a (batch_nr, idx) tuple to each global track id
        current_free_entries (set): Set of all dead free entries in batches
    """

    def __init__(self, model_config, is_loaded, num_time_steps, n_mlp_features = 5, n_mlp_features_separation_prediction = 7, overwriting_activated=True, x_pred_to = 1550, time_normalization = 22.):
        """Initialize a model manager.

        Creates the expert manager and gating network.
        Initializes attributes.

        Args:
            model_config (dict):  The json tree containing all information about the experts, gating network and weighting function
            num_time_steps (int): The number of timesteps in the longest track
            overwriting_activated (Boolean): Should expired tracks in batches be overwritten with new tracks
            x_pred_to (double):   The x position of the nozzle array (only needed for kf separation prediction)
            time_normalization (double): Time normalization constant (only needed for kf separation prediction)
        """
        # The manager of all the models
        self.expert_manager = Expert_Manager(expert_config = model_config.get('experts'), 
                                             is_loaded = is_loaded, 
                                             model_path = model_config.get('model_path'), 
                                             batch_size = model_config.get('batch_size'), 
                                             num_time_steps = num_time_steps, 
                                             n_mlp_features = n_mlp_features,
                                             n_mlp_features_separation_prediction = n_mlp_features_separation_prediction,
                                             x_pred_to = x_pred_to, 
                                             time_normalization = time_normalization)
        # The gating network that calculates all weights
        if "gating" in model_config:
            self.create_gating_network(model_config.get('gating'))
        else:
            logging.warning("No gating network information in model config.")
        if "gating_separation" in model_config:
            self.create_gating_network(model_config.get('gating_separation'), True)
        else:
            logging.warning("No separation gating network information in model config.")
        self.overwriting_activated = overwriting_activated
        self.batch_size = model_config.get('batch_size')
        self.num_time_steps = num_time_steps

        self.current_inputs = {}
        self.current_inputs[-1] = [0.0, 0.0]
        self.current_ids = []
        self.current_is_alive = dict()
        self.current_is_alive[-1] = False
        self.current_meas_counter = dict()
        self.current_meas_counter[-1] = -1
        self.current_batches = dict()
        self.current_free_entries = set()

        self.mask_value = np.array([.0, .0])

    """%%%%%%%%%%%%%%%%%%%%%%%%%%%%%%%%%%%%%%%%%%%%%%%%%%%%%%%%%%%%%%%%%%%%"""
    """ METHODS FOR TRACKING MODELS """
    """%%%%%%%%%%%%%%%%%%%%%%%%%%%%%%%%%%%%%%%%%%%%%%%%%%%%%%%%%%%%%%%%%%%%"""
    def create_gating_network(self, gating_config, is_separation=False):
        """Create the gating network.

        Creates a gating network according to the given config

        Args:
            gating_config (dict):   Includes information about type and options of the gating network
            is_separation (Boolean):Should we create the NextStep or Separation Gating Network? 
        """
        gating_type = gating_config.get("type")
        model_path = gating_config.get('model_path')
        if gating_type == "Simple_Ensemble":
            if is_separation:
                self.gating_network_separation = Simple_Ensemble_Separation(self.expert_manager.get_n_experts_separation())
            else:
                self.gating_network = Simple_Ensemble(self.expert_manager.get_n_experts())
        elif gating_type == "Covariance_Weighting":
            if is_separation:
                self.gating_network_separation = Covariance_Weighting_Ensemble_Separation(self.expert_manager.get_n_experts_separation(), model_path)
            else:
                self.gating_network = Covariance_Weighting_Ensemble(self.expert_manager.get_n_experts(), model_path)
        elif gating_type == "SMAPE_Weighting":
            if is_separation:
                self.gating_network_separation = SMAPE_Weighting_Ensemble_Separation(self.expert_manager.get_n_experts_separation(), model_path)
            else:
                self.gating_network = SMAPE_Weighting_Ensemble(self.expert_manager.get_n_experts(), model_path)
        elif gating_type == "Mixture_of_Experts":
            if is_separation:
                self.gating_network_separation = MixtureOfExpertsSeparation(self.expert_manager.get_n_experts_separation(), model_path, gating_config.get('options'))
            else:
                self.gating_network = MixtureOfExperts(self.expert_manager.get_n_experts(), model_path, gating_config.get('options'))
        else:
            raise Exception("Unknown gating type '" + gating_type + "'!")

    def train_models(self, mlp_conversion_func, 
                    seq2seq_dataset_train = None, seq2seq_dataset_test = None,
                    mlp_dataset_train = None, mlp_dataset_test = None,
                    num_train_epochs = 1000, evaluate_every_n_epochs = 20,
                    improvement_break_condition = -100):
        """Train all experts for tracking only.

        The training information of each model should be provided in the configuration json.

        Args:
            mlp_conversion_func:            Function to convert MLP format to track format
            **_dataset_train (dict):        All training samples in the correct format for various models
            **_dataset_test (dict):         All testing samples for evaluating the trained models
            num_train_epochs (int):         Number of epochs for training
            evaluate_every_n_epochs (int):  Evaluate the trained models every n epochs on the test data
            improvement_break_condition (double): Break training if test loss on every expert does not improve by more than this value.
        """
        train_losses = []
        
        # Define a loss function: MSE
        loss_object = tf.keras.losses.MeanSquaredError()
        mae_object = tf.keras.losses.MeanAbsoluteError()
        # Mask value for keras
        k_mask_value = K.variable(self.mask_value, dtype=tf.float64)
        current_time = datetime.datetime.now().strftime("%Y%m%d-%H%M%S")
        # Create a tensorboard folder and writer for every expert
        expert_names = self.expert_manager.get_expert_names()
        train_log_dirs = []
        test_log_dirs = []
        train_summary_writers = []
        test_summary_writers = []
        # Define a metric for calculating the train loss: MEAN
        train_losses = []
        train_maes = []
        test_losses = []
        test_maes = []
        test_mlp_losses = []
        old_test_losses = []
        for name in expert_names:
            train_log_dirs.append('logs/gradient_tape/' + current_time + '/' + name +'/train')
            test_log_dirs.append('logs/gradient_tape/' + current_time + '/' + name + '/test')
            train_summary_writers.append(tf.summary.create_file_writer(train_log_dirs[-1]))
            test_summary_writers.append(tf.summary.create_file_writer(test_log_dirs[-1]))
            train_losses.append(tf.keras.metrics.Mean('train_loss', dtype=tf.float32))
            test_losses.append(tf.keras.metrics.Mean('test_loss', dtype=tf.float32))
            train_maes.append(tf.keras.metrics.Mean('train_mae', dtype=tf.float32))
            test_maes.append(tf.keras.metrics.Mean('test_mae', dtype=tf.float32))
            test_mlp_losses.append(tf.keras.metrics.Mean('test_mlp_loss', dtype=tf.float32))
            old_test_losses.append(1)


        for epoch in range(num_train_epochs):
            seq2seq_iter = iter(seq2seq_dataset_train)
            mlp_iter = iter(mlp_dataset_train)

            for (seq2seq_inp, seq2seq_target) in seq2seq_iter:
                (mlp_inp, mlp_target) = next(mlp_iter)
                # Train experts on a batch
                predictions = self.expert_manager.train_batch(mlp_conversion_func, seq2seq_inp, seq2seq_target, mlp_inp, mlp_target)
                # Create a mask for end of tracks and for beginning of tracks (MLP)
                masks = self.expert_manager.get_masks(mlp_conversion_func, k_mask_value, seq2seq_target, mlp_target)
                # Calculate loss for all models
                for i in range(len(predictions)):
                    loss = loss_object(seq2seq_target, predictions[i], sample_weight = masks[i])
                    mae = mae_object(seq2seq_target, predictions[i], sample_weight = masks[i])
                    train_losses[i](loss)
                    train_maes[i](mae)
                
            
            for i in range(len(train_summary_writers)):
                with train_summary_writers[i].as_default():
                    tf.summary.scalar('loss', train_losses[i].result(), step=epoch)
                    tf.summary.scalar('mae', train_maes[i].result(), step=epoch)

            template = 'Epoch {}, Train Losses: {}, Train MAEs: {}'
            logging.info((template.format(epoch+1,
                                          [train_loss.result().numpy() for train_loss in train_losses],
                                          [train_mae.result().numpy() for train_mae in train_maes])))

            # Reset metrics every epoch
            for i in range(len(train_losses)):
                train_losses[i].reset_states()
                train_maes[i].reset_states()

            # Run trained models on the test set every n epochs
            if (epoch + 1) % evaluate_every_n_epochs == 0 \
                    or (epoch + 1) == num_train_epochs:
                seq2seq_iter = iter(seq2seq_dataset_test)
                mlp_iter = iter(mlp_dataset_test)

                for (seq2seq_inp, seq2seq_target) in seq2seq_iter:
                    (mlp_inp, mlp_target) = next(mlp_iter)
                    # Test experts on a batch
                    predictions = self.expert_manager.test_batch(mlp_conversion_func, seq2seq_inp, mlp_inp)
                    masks = self.expert_manager.get_masks(mlp_conversion_func, k_mask_value, seq2seq_target, mlp_target)
                    # MLP mask to compare MLP with KF/RNN
                    mlp_mask = K.all(K.equal(mlp_conversion_func(mlp_target), k_mask_value), axis=-1)
                    mlp_mask = 1 - K.cast(mlp_mask, tf.float64)
                    # Calculate loss for all models
                    for i in range(len(predictions)):
                        loss = loss_object(seq2seq_target, predictions[i], sample_weight = masks[i])
                        mlp_loss = loss_object(seq2seq_target, predictions[i], sample_weight = mlp_mask)
                        mae = mae_object(seq2seq_target, predictions[i], sample_weight = masks[i])
                        test_losses[i](loss)
                        test_maes[i](mae)
                        test_mlp_losses[i](mlp_loss)
                    
                for i in range(len(test_summary_writers)):
                    with test_summary_writers[i].as_default():
                        tf.summary.scalar('loss', test_losses[i].result(), step=epoch)
                        tf.summary.scalar('mlp loss', test_mlp_losses[i].result(), step=epoch)
                        tf.summary.scalar('mae', test_maes[i].result(), step=epoch)

                template = 'Epoch {}, Test Losses: {}, Test MAEs: {}, Test MLP Losses: {}'
                logging.info((template.format(epoch+1,
                                            [test_loss.result().numpy() for test_loss in test_losses],
                                            [test_mae.result().numpy() for test_mae in test_maes],
                                            [test_mlp_loss.result().numpy() for test_mlp_loss in test_mlp_losses])))

                # Check testing break condition
                break_condition = True
                for i in range(len(old_test_losses)):
                    # If the percentage improvement of one expert is higher than the threshold, we do not break.
                    if (old_test_losses[i]-test_losses[i].result().numpy())/old_test_losses[i] >= improvement_break_condition:
                        break_condition = False
                    # Update old test losses
                    old_test_losses[i] = test_losses[i].result().numpy()
                # Break if there was no improvement in all experts
                if break_condition:
                    log_string = "Break training because improvement of experts on all tests was lower than {}%.".format(
                                    improvement_break_condition*100)
                    logging.info(log_string)
                    break 

        # Save all models
        self.expert_manager.save_models()

    def train_gating_network(self, mlp_conversion_func, 
                             seq2seq_dataset_train = None,
                             mlp_dataset_train = None):
        """Train the gating network.

        The individual training information of the gating network should be provided in the configuration json.
        The training is highly dependent on the gating structure,
        so the actual training itself should be done by the gating network.

        Args:
            mlp_conversion_func:            Function to convert MLP format to track format
            **_dataset_train (dict):        All training samples in the correct format for various models
        """
        # Create predictions for all training batches and save prediction and target values to one list.
        _, all_inputs, all_targets, all_predictions, all_masks, _, _ = self.get_full_input_target_prediction_mask_from_dataset(
            mlp_conversion_func = mlp_conversion_func,
            seq2seq_dataset = seq2seq_dataset_train,
            mlp_dataset = mlp_dataset_train,
            create_weighted_output = False)
        # Call training of gating network
        self.gating_network.train_network(target = all_targets, 
                                          predictions = all_predictions, 
                                          masks = all_masks,
                                          input_data = all_inputs,
                                          expert_types = self.expert_manager.get_expert_types())
        # Save gating network
        self.gating_network.save_model()

    def load_gating_network(self):
        """Load the gating network from path defined in config file."""
        self.gating_network.load_model()

    def test_models(self, mlp_conversion_func, result_dir,
                    seq2seq_dataset_test = None, mlp_dataset_test = None,
                    normalization_constant = 1,
                    evaluate_mlp_mask = False,
                    no_show = False):
        """Test model performance on test dataset and create evaluations.

        Args:
            mlp_conversion_func:                Function to convert MLP format to track format
            result_dir (String):                Directory to save plots and data in
            **_dataset_test (tf.Tensor):        Batches of test data
            normalization_constant (double):    Belt size in pixel
            evaluate_mlp_mask (Boolean):        Create plots with MLP masks or standard mask
            no_show (Boolean):                  Do not show the figures. The figures will still be saved.
        """
        # Create predictions for all testing batches and save prediction and target values to one list.
        expert_names, all_inputs, all_targets, all_predictions, all_masks, all_mlp_maks, all_weights = self.get_full_input_target_prediction_mask_from_dataset(
            mlp_conversion_func = mlp_conversion_func,
            seq2seq_dataset = seq2seq_dataset_test,
            mlp_dataset = mlp_dataset_test,
            create_weighted_output = True)

        # Check if result folder exists and create it if not.
        save_path = os.path.dirname(result_dir)
        if not os.path.exists(save_path):
            os.makedirs(save_path)
        # Error regions plot
        create_error_region_evaluation(target=all_targets, 
                                    predictions=all_predictions, 
                                    masks=all_masks, 
                                    expert_names = expert_names,
                                    result_dir=result_dir,
                                    is_normalized=normalization_constant!=1,
                                    normalization_constant = normalization_constant,
                                    rastering = [15, 10],
                                    no_show = no_show)

        # Diversity measurement evaluations
        create_diversity_evaluation(target=all_targets, 
                                    predictions=all_predictions, 
                                    masks=all_masks, 
                                    expert_names = expert_names,
                                    result_dir=result_dir,
                                    is_mlp_mask=False)
        # It makes sense to run both evaluations if there is one MLP model in the expert set
        if self.expert_manager.is_type_in_experts(expert_type=Expert_Type.MLP):
            create_diversity_evaluation(target=all_targets, 
                                        predictions=all_predictions, 
                                        masks=all_mlp_maks, 
                                        expert_names = expert_names,
                                        result_dir=result_dir,
                                        is_mlp_mask=True)
        # MSE and MSA box plots
        if not evaluate_mlp_mask:
            create_boxplot_evaluation(target=all_targets, 
                                    predictions=all_predictions, 
                                    masks=all_masks, 
                                    expert_names = expert_names, 
                                    normalization_constant=normalization_constant, 
                                    result_dir=result_dir,
                                    is_mlp_mask=False,
                                    no_show = no_show)
        else:
            create_boxplot_evaluation(target=all_targets, 
                                    predictions=all_predictions, 
                                    masks=all_mlp_maks, 
                                    expert_names = expert_names, 
                                    normalization_constant=normalization_constant, 
                                    result_dir=result_dir,
                                    is_mlp_mask=True,
                                    no_show = no_show)
        # Weight plot
        create_weight_pos_evaluation(weights=all_weights, expert_names = expert_names[:-1], result_dir=result_dir, no_show = no_show)
        """
        find_worst_predictions(np_targets, np_predictions, self.mask_value)
        """

    def get_full_input_target_prediction_mask_from_dataset(self, mlp_conversion_func,
                    seq2seq_dataset, mlp_dataset, create_weighted_output = False):
        """Create predictions for all models on the given dataset.

        Can create weight position evaluation.

        Args:
            mlp_conversion_func:    Function to convert MLP format to track format
            **_dataset (tf.Tensor): Batches of test data
            create_weighted_output (Boolean): Calculates the combined weighted prediction using the gating network 
                                              and appends this ouput as a new expert 

        Returns:
            expert_names (list):        List of expert names
            all_inputs (np.array):      All input values of the given dataset, shape: [n_tracks, track_length, 2]
            all_targets (np.array):     All target values of the given dataset, shape: [n_tracks, track_length, 2]
            all_predictions (np.array): All predictions for all experts, shape: [n_experts (+1), n_tracks, track_length, 2]
            all_masks (np.array):       Masks for each expert, shape: [n_experts (+1), n_tracks, track_length]
            all_mlp_maks  (np.array):   MLP masks for each expert (first n instances are masked out), shape: [n_experts (+1), n_tracks, track_length]
            all_weights (np.array):     [Optional -> create_weighted_output] weights for the expert predictions, shape: [n_experts, n_tracks, track_length]
        """
        k_mask_value = K.variable(self.mask_value, dtype=tf.float64)
        seq2seq_iter = iter(seq2seq_dataset)
        mlp_iter = iter(mlp_dataset)
        all_inputs = np.array([]); all_targets = np.array([]); all_predictions = np.array([]); all_masks = np.array([]); all_mlp_maks = np.array([]); all_weights = np.array([])
        for (seq2seq_inp, seq2seq_target) in seq2seq_iter:
            (mlp_inp, mlp_target) = next(mlp_iter)
            # Test experts on a batch
            predictions = self.expert_manager.test_batch(mlp_conversion_func, seq2seq_inp, mlp_inp)
            masks = self.expert_manager.get_masks(mlp_conversion_func, k_mask_value, seq2seq_target, mlp_target)
            # Get weighting of experts
            if create_weighted_output:
                weights = self.gating_network.get_masked_weights(np.array(masks),
                                                                 seq2seq_inp.numpy(),
                                                                 np.array(predictions),
                                                                 seq2seq_target.numpy(),
                                                                 None)
                # Evaluation purposes  
                total_prediction = weighting_function(np.array(predictions), weights)
                predictions.append(total_prediction)
                # Create a total mask to addd to list
                total_mask = K.all(K.equal(seq2seq_target, k_mask_value), axis=-1)
                total_mask = 1 - K.cast(total_mask, tf.float64)
                masks.append(total_mask)
            else:
                weights = np.zeros(np.array(masks).shape)
            # MLP mask to compare MLP with KF/RNN
            mlp_mask = K.all(K.equal(mlp_conversion_func(mlp_target), k_mask_value), axis=-1)
            mlp_mask = 1 - K.cast(mlp_mask, tf.float64)
            mlp_mask = mlp_mask.numpy()
            mlp_masks = np.repeat(np.expand_dims(mlp_mask, 0), len(masks), axis=0)
            # Add everything to the lists
            if all_targets.shape[0]==0:
                all_inputs = seq2seq_inp.numpy()
                all_targets = seq2seq_target.numpy()
                all_predictions = np.array(predictions)
                all_masks = np.array(masks)
                all_mlp_maks = mlp_masks
                all_weights = weights
            else:
                all_inputs = np.concatenate((all_inputs, seq2seq_inp.numpy()),axis=0)
                all_targets = np.concatenate((all_targets, seq2seq_target.numpy()),axis=0)
                all_predictions = np.concatenate((all_predictions, predictions), axis=1)
                all_masks = np.concatenate((all_masks, np.array(masks)), axis=1)
                all_mlp_maks = np.concatenate((all_mlp_maks, mlp_masks), axis=1)
                all_weights = np.concatenate((all_weights, weights), axis=1)
        # Create expert name list
        expert_names = self.expert_manager.get_expert_names()
        if create_weighted_output:
            expert_names.append(self.gating_network.get_name())
        # Return all the stuff
        return expert_names, all_inputs, all_targets, all_predictions, all_masks, all_mlp_maks, all_weights

    """%%%%%%%%%%%%%%%%%%%%%%%%%%%%%%%%%%%%%%%%%%%%%%%%%%%%%%%%%%%%%%%%%%%%"""
    """ METHODS FOR SEPARATION PREDICTION MODELS """
    """%%%%%%%%%%%%%%%%%%%%%%%%%%%%%%%%%%%%%%%%%%%%%%%%%%%%%%%%%%%%%%%%%%%%"""
    def train_gating_network_separation(self, seq2seq_dataset_train = None, mlp_dataset_train = None,
                                        seq2seq_dataset_eval = None, mlp_dataset_eval = None):
        """Train the gating network for separation.

        The individual training information of the gating network should be provided in the configuration json.
        The training is highly dependent on the gating structure,
        so the actual training itself should be done by the gating network.

        Args:
            **_dataset_train (Tf.Dataset):       All training samples in the correct format for various models
            **_dataset_eval (Tf.Dataset):        All evaluation samples in the correct format for various models
        """
        # Create predictions for all training batches and save prediction and target values to one list.
        expert_names, all_inputs_train,_, all_targets_train, all_predictions_train, all_masks_train, _ = \
            self.get_full_input_target_prediction_mask_from_dataset_separation_prediction(
                seq2seq_dataset=seq2seq_dataset_train,
                mlp_dataset = mlp_dataset_train,
                create_weighted_output = False)
        # Create predictions for all testing batches and save prediction and target values to one list.
        expert_names, all_inputs_eval,_, all_targets_eval, all_predictions_eval, all_masks_eval, _ = \
            self.get_full_input_target_prediction_mask_from_dataset_separation_prediction(
                seq2seq_dataset=seq2seq_dataset_eval,
                mlp_dataset = mlp_dataset_eval,
                create_weighted_output = False)
        # Call training of gating network
        self.gating_network_separation.train_network(
                                          inputs = all_inputs_train,
                                          target = all_targets_train, 
                                          predictions = all_predictions_train, 
                                          masks = all_masks_train,
                                          inputs_eval = all_inputs_eval,
                                          target_eval = all_targets_eval, 
                                          predictions_eval = all_predictions_eval, 
                                          masks_eval = all_masks_eval,
                                          )
        # Save gating network
        self.gating_network_separation.save_model()

    def load_gating_network_separation(self):
        """Load the gating network for separation from path defined in config file."""
        self.gating_network_separation.load_model()

    def train_models_separation_prediction(self, 
                    seq2seq_dataset_train = None, seq2seq_dataset_test = None,
                    mlp_dataset_train = None, mlp_dataset_test = None,
                    num_train_epochs = 1000, evaluate_every_n_epochs = 20,
                    improvement_break_condition = -100):
        """Train all experts for separation prediction.

        The target is to predict the y-nozzle position and time at the nozzle array.
        
        RNNs and KF need to perform the whole tracking to build up their internal state.
        So the RNNs need to train tracking as well as separation prediction.

        MLPs can predict the nozzle pos and time based on the last n measurements. They don't need to perform tracking.

        The training information of each model should be provided in the configuration json.

        Args:
            **_dataset_train (dict):        All training samples in the correct format for various models
            **_dataset_test (dict):         All testing samples for evaluating the trained models
            num_train_epochs (int):         Number of epochs for training
            evaluate_every_n_epochs (int):  Evaluate the trained models every n epochs on the test data
            improvement_break_condition (double): Break training if test loss on every expert does not improve by more than this value.
        """
        current_time = datetime.datetime.now().strftime("%Y%m%d-%H%M%S")
        # Create a tensorboard folder and writer for every expert
        expert_names = self.expert_manager.get_separation_expert_names()
        spatial_train_log_dirs = []
        temporal_train_log_dirs = []
        spatial_test_log_dirs = []
        temporal_test_log_dirs = []
        spatial_train_summary_writers = []
        temporal_train_summary_writers = []
        spatial_test_summary_writers = []
        temporal_test_summary_writers = []
        # Define a metric for calculating the train loss: MEAN
        spatial_train_losses = []
        temporal_train_losses = []
        spatial_train_maes = []
        temporal_train_maes = []
        spatial_test_losses = []
        temporal_test_losses = []
        spatial_test_maes = []
        temporal_test_maes = []

        for name in expert_names:
            spatial_train_log_dirs.append('logs/gradient_tape/' + current_time + '/' + name +'/train_spatial')
            temporal_train_log_dirs.append('logs/gradient_tape/' + current_time + '/' + name +'/train_temporal')
            spatial_test_log_dirs.append('logs/gradient_tape/' + current_time + '/' + name + '/test_spatial')
            temporal_test_log_dirs.append('logs/gradient_tape/' + current_time + '/' + name + '/test_temporal')
            spatial_train_summary_writers.append(tf.summary.create_file_writer(spatial_train_log_dirs[-1]))
            temporal_train_summary_writers.append(tf.summary.create_file_writer(temporal_train_log_dirs[-1]))
            spatial_test_summary_writers.append(tf.summary.create_file_writer(spatial_test_log_dirs[-1]))
            temporal_test_summary_writers.append(tf.summary.create_file_writer(temporal_test_log_dirs[-1]))
            spatial_train_losses.append(tf.keras.metrics.Mean('temporal_train_loss', dtype=tf.float32))
            temporal_train_losses.append(tf.keras.metrics.Mean('spatial_train_loss', dtype=tf.float32))
            spatial_test_losses.append(tf.keras.metrics.Mean('temporal_test_loss', dtype=tf.float32))
            temporal_test_losses.append(tf.keras.metrics.Mean('spatial_test_loss', dtype=tf.float32))
            spatial_train_maes.append(tf.keras.metrics.Mean('temporal_train_mae', dtype=tf.float32))
            temporal_train_maes.append(tf.keras.metrics.Mean('spatial_train_mae', dtype=tf.float32))
            spatial_test_maes.append(tf.keras.metrics.Mean('temporal_test_mae', dtype=tf.float32))
            temporal_test_maes.append(tf.keras.metrics.Mean('spatial_test_mae', dtype=tf.float32))

        # Execute training
        for epoch in range(num_train_epochs):
            seq2seq_iter = iter(seq2seq_dataset_train)
            mlp_iter = iter(mlp_dataset_train)

            for (seq2seq_inp, seq2seq_target, seq2seq_tracking_mask, seq2seq_separation_mask) in seq2seq_iter:
                (mlp_inp, mlp_target, mlp_mask) = next(mlp_iter)
                # Train experts on a batch
                predictions, spatial_losses, temporal_losses, spatial_maes, temporal_maes = \
                    self.expert_manager.train_batch_separation_prediction(
                        seq2seq_inp = seq2seq_inp, 
                        seq2seq_target = seq2seq_target, 
                        seq2seq_tracking_mask = seq2seq_tracking_mask, 
                        seq2seq_separation_mask = seq2seq_separation_mask,
                        mlp_inp = mlp_inp, 
                        mlp_target = mlp_target, 
                        mlp_mask=mlp_mask)
                # Create a mask for end of tracks and for beginning of tracks (MLP)
                #masks = self.expert_manager.get_masks_separation_prediction(mask_value, seq2seq_target, mlp_target)
                # Calculate loss for all models
                for i in range(len(predictions)):
                    spatial_train_losses[i](spatial_losses[i])
                    temporal_train_losses[i](temporal_losses[i])
                    spatial_train_maes[i](spatial_maes[i])
                    temporal_train_maes[i](temporal_maes[i])
                
            
            for i in range(len(spatial_train_summary_writers)):
                with spatial_train_summary_writers[i].as_default():
                    tf.summary.scalar('loss', spatial_train_losses[i].result(), step=epoch)
                    tf.summary.scalar('mae', spatial_train_maes[i].result(), step=epoch)
                with temporal_train_summary_writers[i].as_default():
                    tf.summary.scalar('loss', temporal_train_losses[i].result(), step=epoch)
                    tf.summary.scalar('mae', temporal_train_maes[i].result(), step=epoch)

            template = 'Epoch {}, Spatial Train Losses: {}, Temporal Train Losses: {}, Spatial Train MAEs: {}, Temporal Train MAEs: {}'
            logging.info((template.format(epoch+1,
                                          [spatial_train_loss.result().numpy() for spatial_train_loss in spatial_train_losses],
                                          [temporal_train_loss.result().numpy() for temporal_train_loss in temporal_train_losses],
                                          [spatial_train_mae.result().numpy() for spatial_train_mae in spatial_train_maes],
                                          [temporal_train_mae.result().numpy() for temporal_train_mae in temporal_train_maes])))

            # Reset metrics every epoch
            for i in range(len(spatial_train_losses)):
                spatial_train_losses[i].reset_states()
                temporal_train_losses[i].reset_states()
                spatial_train_maes[i].reset_states()
                temporal_train_maes[i].reset_states()

            # Run trained models on the test set every n epochs
            if (epoch + 1) % evaluate_every_n_epochs == 0 \
                    or (epoch + 1) == num_train_epochs:
                seq2seq_iter = iter(seq2seq_dataset_test)
                mlp_iter = iter(mlp_dataset_test)

                for (seq2seq_inp, seq2seq_target, seq2seq_tracking_mask, seq2seq_separation_mask) in seq2seq_iter:
                    (mlp_inp, mlp_target, mlp_mask) = next(mlp_iter)
                    # Test experts on a batch
                    predictions, spatial_losses, temporal_losses, spatial_maes, temporal_maes = self.expert_manager.test_batch_separation_prediction(seq2seq_inp, seq2seq_target, seq2seq_tracking_mask, seq2seq_separation_mask, mlp_inp, mlp_target, mlp_mask)
                    # Create a mask for end of tracks and for beginning of tracks (MLP)
                    #masks = self.expert_manager.get_masks_separation_prediction(mask_value, seq2seq_target, mlp_target)
                    # Calculate loss for all models
                    for i in range(len(predictions)):
                        spatial_test_losses[i](spatial_losses[i])
                        temporal_test_losses[i](temporal_losses[i])
                        spatial_test_maes[i](spatial_maes[i])
                        temporal_test_maes[i](temporal_maes[i])
                    
                
                for i in range(len(spatial_test_summary_writers)):
                    with spatial_test_summary_writers[i].as_default():
                        tf.summary.scalar('loss', spatial_test_losses[i].result(), step=epoch)
                        tf.summary.scalar('mae', spatial_test_maes[i].result(), step=epoch)
                    with temporal_test_summary_writers[i].as_default():
                        tf.summary.scalar('loss', temporal_test_losses[i].result(), step=epoch)
                        tf.summary.scalar('mae', temporal_test_maes[i].result(), step=epoch)

                template = 'Epoch {}, Spatial test Losses: {}, Temporal test Losses: {}, Spatial test MAEs: {}, Temporal test MAEs: {}'
                logging.info((template.format(epoch+1,
                                            [spatial_test_loss.result().numpy() for spatial_test_loss in spatial_test_losses],
                                            [temporal_test_loss.result().numpy() for temporal_test_loss in temporal_test_losses],
                                            [spatial_test_mae.result().numpy() for spatial_test_mae in spatial_test_maes],
                                            [temporal_test_mae.result().numpy() for temporal_test_mae in temporal_test_maes])))

                # Check testing break condition
                """
                break_condition = True
                for i in range(len(old_test_losses)):
                    # If the percentage improvement of one expert is higher than the threshold, we do not break.
                    if (old_test_losses[i]-test_losses[i].result().numpy())/old_test_losses[i] >= improvement_break_condition:
                        break_condition = False
                    # Update old test losses
                    old_test_losses[i] = test_losses[i].result().numpy()
                # Break if there was no improvement in all experts
                if break_condition:
                    log_string = "Break training because improvement of experts on all tests was lower than {}%.".format(
                                    improvement_break_condition*100)
                    logging.info(log_string)
                    break 
                """
        # Save all models
        self.expert_manager.save_separation_models()

    def test_models_separation_prediction(self, result_dir,
                    seq2seq_dataset_test = None, mlp_dataset_test = None,
                    normalization_constant = 1, time_normalization_constant = 22,
                    virtual_belt_edge = 800, virtual_nozzle_array = 1550, 
                    no_show = False):
        """Test model performance on test dataset and create evaluations.

        Args:
            result_dir (String):                Directory to save plots and data in
            **_dataset_test (tf.Tensor):        Batches of test data
            normalization_constant (double):    Belt size in pixel
            time_normalization_constant (double): Time normalization
            virtual_belt_edge (double):         x-Position of virtual belt edge
            virtual_nozzle_array (double):      x-Position of virtual nozzle array
            no_show (Boolean):                  Do not show the figures. The figures will still be saved.
        """
        # Create predictions for all testing batches and save prediction and target values to one list.
        expert_names, all_inputs, all_s2s_inputs, all_targets, all_predictions, all_masks, all_weights = self.get_full_input_target_prediction_mask_from_dataset_separation_prediction(
            seq2seq_dataset=seq2seq_dataset_test,
            mlp_dataset = mlp_dataset_test,
            create_weighted_output = True)

        # Check if result folder exists and create it if not.
        save_path = os.path.dirname(result_dir)
        if not os.path.exists(save_path):
            os.makedirs(save_path)
        spatial_result_path = result_dir + "spatial_evaluations/"
        save_path = os.path.dirname(spatial_result_path)
        if not os.path.exists(save_path):
            os.makedirs(save_path)
        temporal_result_path = result_dir + "temporal_evaluations/"
        save_path = os.path.dirname(temporal_result_path)
        if not os.path.exists(save_path):
            os.makedirs(save_path)
<<<<<<< HEAD
=======
        
>>>>>>> 0bfe0b25
        # Diversity measurement evaluations
        create_diversity_evaluation(target=all_targets[:,0], 
                                    predictions=all_predictions[:,:,0], 
                                    masks=all_masks, 
                                    expert_names = expert_names,
                                    result_dir=spatial_result_path,
                                    is_mlp_mask=False)
        create_diversity_evaluation(target=all_targets[:,1], 
                                    predictions=all_predictions[:,:,1], 
                                    masks=all_masks, 
                                    expert_names = expert_names,
                                    result_dir=temporal_result_path,
                                    is_mlp_mask=False)
        
        # MSE and MSA box plots
        create_boxplot_evaluation_separation_prediction(target=all_targets, 
                                predictions=all_predictions, 
                                masks=all_masks, 
                                expert_names = expert_names, 
                                normalization_constant=normalization_constant, 
                                time_normalization_constant=time_normalization_constant,
                                result_dir=result_dir,
                                no_show = no_show)
        # Weight plot
        create_mean_weight_evaluation(all_weights[:,:,0], all_masks[:-1], expert_names[:-1], spatial_result_path, no_show)
        create_mean_weight_evaluation(all_weights[:,:,1], all_masks[:-1], expert_names[:-1], temporal_result_path, no_show)
<<<<<<< HEAD
        
        # Outlier evaluation
        create_spatial_outlier_evaluation(
                                seq2seq_inputs = all_s2s_inputs,
                                target=all_targets[:,0], 
                                predictions=all_predictions[:,:,0], 
                                masks=all_masks, 
                                expert_names = expert_names, 
                                normalization_constant=normalization_constant, 
                                result_dir=spatial_result_path,
                                virtual_belt_edge=virtual_belt_edge, 
                                virtual_nozzle_array=virtual_nozzle_array, 
                                n_errors = 10,
                                no_show = no_show)
        
=======

>>>>>>> 0bfe0b25
    def get_full_input_target_prediction_mask_from_dataset_separation_prediction(self,
                    seq2seq_dataset, mlp_dataset, create_weighted_output = False):
        """Create separation predictions for all models on the given dataset.

        Can create weight position evaluation.

        Args:
            mlp_conversion_func:    Function to convert MLP format to track format
            **_dataset (tf.Tensor): Batches of test data
            create_weighted_output (Boolean): Calculates the combined weighted prediction using the gating network 
                                              and appends this ouput as a new expert 

        Returns:
            expert_names (list):        List of expert names
            all_inputs (np.array):      All MLP input values of the given dataset, shape: [n_tracks, 2*mlp_inp_points]
            all_targets (np.array):     All target values of the given dataset, shape: [n_tracks, track_length, 2]
            all_predictions (np.array): All predictions for all experts, shape: [n_experts (+1), n_tracks, track_length, 2]
            all_masks (np.array):       Masks for each expert, shape: [n_experts (+1), n_tracks, track_length]
            all_mlp_maks  (np.array):   MLP masks for each expert (first n instances are masked out), shape: [n_experts (+1), n_tracks, track_length]
            all_weights (np.array):     [Optional -> create_weighted_output] weights for the expert predictions, shape: [n_experts, n_tracks, track_length]
        """
        seq2seq_iter = iter(seq2seq_dataset)
        mlp_iter = iter(mlp_dataset)
        all_mlp_inputs = np.array([]); all_s2s_inputs = np.array([]); all_targets = np.array([]); all_predictions = np.array([]); all_masks = np.array([]); all_weights = np.array([])
        for (seq2seq_inp, seq2seq_target, seq2seq_tracking_mask, seq2seq_separation_mask) in seq2seq_iter:
            (mlp_inp, mlp_target, mlp_mask) = next(mlp_iter)
            # Test experts on a batch
            predictions, _, _, _, _ = self.expert_manager.test_batch_separation_prediction(seq2seq_inp, seq2seq_target, seq2seq_tracking_mask, seq2seq_separation_mask, mlp_inp, mlp_target, mlp_mask)    
            masks = self.expert_manager.get_masks_separation_prediction(seq2seq_separation_mask, mlp_mask)
            # Convert all masks and predictions to MLP style
            np_predictions = []
            np_masks = []
            for i in range(len(predictions)):
                if tf.is_tensor(predictions[i]):
                    np_prediction = predictions[i].numpy()
                else:
                    np_prediction = predictions[i]
                # If seq2seq
                if np_prediction.ndim == 3:
                    np_prediction = np_prediction[np.where(masks[i].numpy())][:,2:]
                    np_masks.append(np.ones(mlp_mask.shape))
                else:
                    np_masks.append(mlp_mask.numpy())
                
                np_predictions.append(np_prediction)

            # Get weighting of experts
            if create_weighted_output:
                weights = self.gating_network_separation.get_masked_weights(np.array(np_masks), mlp_inp)
                # Evaluation purposes  
                total_prediction = weighting_function_separation(np.array(np_predictions), weights)
                np_predictions.append(total_prediction)
                # Create a total mask to add to list
                masks.append(np_masks.append(np.ones(mlp_mask.shape)))
            else:
                weights = np.zeros([len(predictions), predictions[0].shape[0]])
           
            # Add everything to the lists
            if all_targets.shape[0]==0:
                all_mlp_inputs = mlp_inp.numpy()
                all_s2s_inputs = seq2seq_inp.numpy()
                all_targets = mlp_target.numpy()
                all_predictions = np.array(np_predictions)
                all_masks = np.array(np_masks)
                all_weights = weights
            else:
                all_mlp_inputs = np.concatenate((all_mlp_inputs, mlp_inp.numpy()),axis=0)
                all_s2s_inputs = np.concatenate((all_s2s_inputs, seq2seq_inp.numpy()),axis=0)
                all_targets = np.concatenate((all_targets, mlp_target.numpy()),axis=0)
                all_predictions = np.concatenate((all_predictions, np.array(np_predictions)), axis=1)
                all_masks = np.concatenate((all_masks, np.array(np_masks)), axis=1)
                all_weights = np.concatenate((all_weights, weights), axis=1)
        # Create expert name list
        expert_names = self.expert_manager.get_separation_expert_names()
        if create_weighted_output:
            expert_names.append(self.gating_network_separation.get_name())
        # Return all the stuff
        return expert_names, all_mlp_inputs, all_s2s_inputs, all_targets, all_predictions, all_masks, all_weights

    """%%%%%%%%%%%%%%%%%%%%%%%%%%%%%%%%%%%%%%%%%%%%%%%%%%%%%%%%%%%%%%%%%%%%"""
    """ METHODS FOR MULTI TARGET TRACKING """
    """%%%%%%%%%%%%%%%%%%%%%%%%%%%%%%%%%%%%%%%%%%%%%%%%%%%%%%%%%%%%%%%%%%%%"""
    def predict_all(self):
        """Predict the next position with all experts.
        
        Predict a whole batch of particles at a time.

        Returns:
            Predictions for all alive tracks from all models
        """
        prediction_dict = {}
        for batch_nr in range(len(self.current_ids)):
            # state_statetype_first = np.transpose(self.current_states[batch_nr], [1,0,2,3])
            # state_tuple = tf.compat.v1.nn.rnn_cell.LSTMStateTuple(state_statetype_first[0], state_statetype_first[1])
            
            # get global ids in batch
            global_track_ids = self.current_ids[batch_nr]
            # Get current inputs
            inputs = [self.current_inputs.get(idx) for idx in global_track_ids]
            meas_counts = [self.current_meas_counter.get(idx) for idx in global_track_ids]
            # Delte input for dead tracks and save alive tracks of this batch
            alive_tracks = []
            for i in range(len(global_track_ids)):
                if self.current_is_alive.get(global_track_ids[i]):
                    alive_tracks.append(i)
                else:
                    inputs[i] = [0.0, 0.0]
                
            # Predict the next state for all models
            all_predictions = self.expert_manager.predict_all(inputs, batch_nr)
            prediction_mask = self.expert_manager.get_prediction_mask(batch_nr, batch_size=len(global_track_ids))
            # Gating
            # TODO: Mixture of Experts gating network with feature "prev_pred_err" is not implemented for multi target tracking.
            #       The results of testing this feature were not promising, so the feature will not be implemented in the near future.
            weights = self.gating_network.get_masked_weights(prediction_mask, np.array(inputs), None, None, np.array(meas_counts))

            # Weighting
            prediction = weighting_function(all_predictions, weights)

            for i in alive_tracks:
                # TODO cleaner solution
                prediction_dict[global_track_ids[i]] = prediction[i]
        return prediction_dict

    # These are the functions for multi-target tracking
    def update_by_id(self, global_track_id, measurement):
        """Update a track with a new measurement for all models.

        Args:
            gobal_track_id (int): The id of the track from which the new measurement stems
            measurement (list):   The new measurement [x_in, y_in]
        """
        self.current_inputs[global_track_id] = measurement
        self.current_meas_counter[global_track_id] += 1

    def delete_by_id(self, global_track_id):
        """Delete a track.

        Args:
            gobal_track_id (int):  The id of the track to delte
        """
        self.current_is_alive[global_track_id] = False
        # Free the entry in this batch if overwriting is activated
        if self.overwriting_activated:
            self.current_free_entries.add(self.current_batches.get(global_track_id))

    def create_by_id(self, global_track_id, measurement):
        """Create a new track with a new measurement for all models.
            
        Creates a new batch of tracks if there is no free space in the existing batches.   

        Args:
            gobal_track_id (int):  The id of the track from which the new measurement stems
            measurement (list):    The new measurement [x_in, y_in]
        """
        batch_nr = 0
        idx = 0
        # Add new track to existing batch if possible
        if len(self.current_free_entries) > 0:
            # Get the next free entry (unordered!)
            (batch_nr, idx) = self.current_free_entries.pop()
        else:
            # create new batch
            self.current_ids.append(-np.ones(self.batch_size, dtype=np.int32))
            batch_nr = len(self.current_ids)-1
            idx = 0
            # declare all entries in new batch as free
            for i in range(self.batch_size):
                self.current_free_entries.add((batch_nr, i))
            # remove first entry from free list
            self.current_free_entries.remove((batch_nr, 0))
            if batch_nr > 0:
                logging.info('batch ' + str(batch_nr) + ' is constructed!')
                # code.interact(local=dict(globals(), **locals()))

        # Fill free entry with new track
        self.current_is_alive[global_track_id] = True
        self.current_inputs[global_track_id] = measurement
        self.current_ids[batch_nr][idx] = global_track_id
        self.current_batches[global_track_id] = (batch_nr, idx)
        self.current_meas_counter[global_track_id] = 0
        self.expert_manager.create_new_track(batch_nr, idx, measurement)<|MERGE_RESOLUTION|>--- conflicted
+++ resolved
@@ -701,10 +701,7 @@
         save_path = os.path.dirname(temporal_result_path)
         if not os.path.exists(save_path):
             os.makedirs(save_path)
-<<<<<<< HEAD
-=======
         
->>>>>>> 0bfe0b25
         # Diversity measurement evaluations
         create_diversity_evaluation(target=all_targets[:,0], 
                                     predictions=all_predictions[:,:,0], 
@@ -731,7 +728,6 @@
         # Weight plot
         create_mean_weight_evaluation(all_weights[:,:,0], all_masks[:-1], expert_names[:-1], spatial_result_path, no_show)
         create_mean_weight_evaluation(all_weights[:,:,1], all_masks[:-1], expert_names[:-1], temporal_result_path, no_show)
-<<<<<<< HEAD
         
         # Outlier evaluation
         create_spatial_outlier_evaluation(
@@ -747,9 +743,6 @@
                                 n_errors = 10,
                                 no_show = no_show)
         
-=======
-
->>>>>>> 0bfe0b25
     def get_full_input_target_prediction_mask_from_dataset_separation_prediction(self,
                     seq2seq_dataset, mlp_dataset, create_weighted_output = False):
         """Create separation predictions for all models on the given dataset.
